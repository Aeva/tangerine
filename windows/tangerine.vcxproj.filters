﻿<?xml version="1.0" encoding="utf-8"?>
<Project ToolsVersion="4.0" xmlns="http://schemas.microsoft.com/developer/msbuild/2003">
  <ItemGroup>
    <Filter Include="Third Party">
      <UniqueIdentifier>{4235e133-18c8-46cc-8dff-06f7bed8c229}</UniqueIdentifier>
    </Filter>
    <Filter Include="Third Party\Glad">
      <UniqueIdentifier>{58c3769a-2133-4993-a33b-31c878253c60}</UniqueIdentifier>
    </Filter>
    <Filter Include="Third Party\GLM">
      <UniqueIdentifier>{aa067325-ce41-4fff-824a-ff78a60e4758}</UniqueIdentifier>
    </Filter>
    <Filter Include="Shaders">
      <UniqueIdentifier>{0f091ee7-754e-45f3-aa77-f3e8e764b329}</UniqueIdentifier>
    </Filter>
    <Filter Include="Racket Stuff">
      <UniqueIdentifier>{c9f01ebf-d4c7-444a-80c2-70aacdbf5613}</UniqueIdentifier>
    </Filter>
    <Filter Include="Tangerine">
      <UniqueIdentifier>{f21379a7-75c8-4ee2-9d44-48fa5042a452}</UniqueIdentifier>
    </Filter>
    <Filter Include="Third Party\Dear ImGui">
      <UniqueIdentifier>{509de7cc-1d25-47d7-88fd-b57bbbca7ccd}</UniqueIdentifier>
    </Filter>
    <Filter Include="Materials">
      <UniqueIdentifier>{29dbd6df-6b50-4218-b066-0c8744efd090}</UniqueIdentifier>
    </Filter>
    <Filter Include="Third Party\VoxWriter">
      <UniqueIdentifier>{07bd9ee0-1cb9-431b-931a-8ea3a1e62fac}</UniqueIdentifier>
    </Filter>
    <Filter Include="Third Party\FMT">
      <UniqueIdentifier>{fae911b0-7d59-411a-abf8-7769cd85e687}</UniqueIdentifier>
    </Filter>
    <Filter Include="Third Party\Lua">
      <UniqueIdentifier>{94671579-193f-48be-9e4a-a7e396ae50f1}</UniqueIdentifier>
    </Filter>
    <Filter Include="Tangerine\Runtimes">
      <UniqueIdentifier>{7ff1cde1-a1c8-46c0-a2e2-02aab35614f1}</UniqueIdentifier>
    </Filter>
    <Filter Include="Third Party\ImFileDialog">
      <UniqueIdentifier>{63fb70c5-aee3-4fc0-9d90-ad3afd024546}</UniqueIdentifier>
    </Filter>
    <Filter Include="Third Party\stb">
      <UniqueIdentifier>{2f946632-7034-42fc-8695-02895325b470}</UniqueIdentifier>
    </Filter>
    <Filter Include="Third Party\psmove">
      <UniqueIdentifier>{ad88ae65-7068-471a-9d5a-563e4363260e}</UniqueIdentifier>
    </Filter>
    <Filter Include="Shaders\sodapop">
      <UniqueIdentifier>{44f4d3d1-86ac-4bf6-ad51-0ae2b1b854dc}</UniqueIdentifier>
    </Filter>
  </ItemGroup>
  <ItemGroup>
    <ClCompile Include="..\third_party\glad\glad.c">
      <Filter>Third Party\Glad</Filter>
    </ClCompile>
    <ClCompile Include="..\third_party\glad\glad_wgl.c">
      <Filter>Third Party\Glad</Filter>
    </ClCompile>
    <ClCompile Include="..\third_party\imgui\backends\imgui_impl_opengl3.cpp">
      <Filter>Third Party\Dear ImGui</Filter>
    </ClCompile>
    <ClCompile Include="..\third_party\imgui\backends\imgui_impl_sdl.cpp">
      <Filter>Third Party\Dear ImGui</Filter>
    </ClCompile>
    <ClCompile Include="..\tangerine\gl_boilerplate.cpp">
      <Filter>Tangerine</Filter>
    </ClCompile>
    <ClCompile Include="..\tangerine\tangerine.cpp">
      <Filter>Tangerine</Filter>
    </ClCompile>
    <ClCompile Include="..\third_party\imgui\imgui.cpp">
      <Filter>Third Party\Dear ImGui</Filter>
    </ClCompile>
    <ClCompile Include="..\third_party\imgui\imgui_demo.cpp">
      <Filter>Third Party\Dear ImGui</Filter>
    </ClCompile>
    <ClCompile Include="..\third_party\imgui\imgui_draw.cpp">
      <Filter>Third Party\Dear ImGui</Filter>
    </ClCompile>
    <ClCompile Include="..\third_party\imgui\imgui_tables.cpp">
      <Filter>Third Party\Dear ImGui</Filter>
    </ClCompile>
    <ClCompile Include="..\third_party\imgui\imgui_widgets.cpp">
      <Filter>Third Party\Dear ImGui</Filter>
    </ClCompile>
    <ClCompile Include="..\tangerine\export.cpp">
      <Filter>Tangerine</Filter>
    </ClCompile>
    <ClCompile Include="..\tangerine\profiling.cpp">
      <Filter>Tangerine</Filter>
    </ClCompile>
    <ClCompile Include="..\tangerine\shape_compiler.cpp">
      <Filter>Tangerine</Filter>
    </ClCompile>
    <ClCompile Include="..\tangerine\gl_async.cpp">
      <Filter>Tangerine</Filter>
    </ClCompile>
    <ClCompile Include="..\tangerine\magica.cpp">
      <Filter>Tangerine</Filter>
    </ClCompile>
    <ClCompile Include="..\third_party\voxwriter\VoxWriter.cpp">
      <Filter>Third Party\VoxWriter</Filter>
    </ClCompile>
    <ClCompile Include="..\third_party\fmt\src\format.cc">
      <Filter>Third Party\FMT</Filter>
    </ClCompile>
    <ClCompile Include="..\tangerine\threadpool.cpp">
      <Filter>Tangerine</Filter>
    </ClCompile>
    <ClCompile Include="..\tangerine\gl_debug.cpp">
      <Filter>Tangerine</Filter>
    </ClCompile>
    <ClCompile Include="..\third_party\lua-5.4.4\lua\lapi.c">
      <Filter>Third Party\Lua</Filter>
    </ClCompile>
    <ClCompile Include="..\third_party\lua-5.4.4\lua\lauxlib.c">
      <Filter>Third Party\Lua</Filter>
    </ClCompile>
    <ClCompile Include="..\third_party\lua-5.4.4\lua\lbaselib.c">
      <Filter>Third Party\Lua</Filter>
    </ClCompile>
    <ClCompile Include="..\third_party\lua-5.4.4\lua\lcode.c">
      <Filter>Third Party\Lua</Filter>
    </ClCompile>
    <ClCompile Include="..\third_party\lua-5.4.4\lua\lcorolib.c">
      <Filter>Third Party\Lua</Filter>
    </ClCompile>
    <ClCompile Include="..\third_party\lua-5.4.4\lua\lctype.c">
      <Filter>Third Party\Lua</Filter>
    </ClCompile>
    <ClCompile Include="..\third_party\lua-5.4.4\lua\ldblib.c">
      <Filter>Third Party\Lua</Filter>
    </ClCompile>
    <ClCompile Include="..\third_party\lua-5.4.4\lua\ldebug.c">
      <Filter>Third Party\Lua</Filter>
    </ClCompile>
    <ClCompile Include="..\third_party\lua-5.4.4\lua\ldo.c">
      <Filter>Third Party\Lua</Filter>
    </ClCompile>
    <ClCompile Include="..\third_party\lua-5.4.4\lua\ldump.c">
      <Filter>Third Party\Lua</Filter>
    </ClCompile>
    <ClCompile Include="..\third_party\lua-5.4.4\lua\lfunc.c">
      <Filter>Third Party\Lua</Filter>
    </ClCompile>
    <ClCompile Include="..\third_party\lua-5.4.4\lua\lgc.c">
      <Filter>Third Party\Lua</Filter>
    </ClCompile>
    <ClCompile Include="..\third_party\lua-5.4.4\lua\linit.c">
      <Filter>Third Party\Lua</Filter>
    </ClCompile>
    <ClCompile Include="..\third_party\lua-5.4.4\lua\liolib.c">
      <Filter>Third Party\Lua</Filter>
    </ClCompile>
    <ClCompile Include="..\third_party\lua-5.4.4\lua\llex.c">
      <Filter>Third Party\Lua</Filter>
    </ClCompile>
    <ClCompile Include="..\third_party\lua-5.4.4\lua\lmathlib.c">
      <Filter>Third Party\Lua</Filter>
    </ClCompile>
    <ClCompile Include="..\third_party\lua-5.4.4\lua\lmem.c">
      <Filter>Third Party\Lua</Filter>
    </ClCompile>
    <ClCompile Include="..\third_party\lua-5.4.4\lua\loadlib.c">
      <Filter>Third Party\Lua</Filter>
    </ClCompile>
    <ClCompile Include="..\third_party\lua-5.4.4\lua\lobject.c">
      <Filter>Third Party\Lua</Filter>
    </ClCompile>
    <ClCompile Include="..\third_party\lua-5.4.4\lua\lopcodes.c">
      <Filter>Third Party\Lua</Filter>
    </ClCompile>
    <ClCompile Include="..\third_party\lua-5.4.4\lua\loslib.c">
      <Filter>Third Party\Lua</Filter>
    </ClCompile>
    <ClCompile Include="..\third_party\lua-5.4.4\lua\lparser.c">
      <Filter>Third Party\Lua</Filter>
    </ClCompile>
    <ClCompile Include="..\third_party\lua-5.4.4\lua\lstate.c">
      <Filter>Third Party\Lua</Filter>
    </ClCompile>
    <ClCompile Include="..\third_party\lua-5.4.4\lua\lstring.c">
      <Filter>Third Party\Lua</Filter>
    </ClCompile>
    <ClCompile Include="..\third_party\lua-5.4.4\lua\lstrlib.c">
      <Filter>Third Party\Lua</Filter>
    </ClCompile>
    <ClCompile Include="..\third_party\lua-5.4.4\lua\ltable.c">
      <Filter>Third Party\Lua</Filter>
    </ClCompile>
    <ClCompile Include="..\third_party\lua-5.4.4\lua\ltablib.c">
      <Filter>Third Party\Lua</Filter>
    </ClCompile>
    <ClCompile Include="..\third_party\lua-5.4.4\lua\ltm.c">
      <Filter>Third Party\Lua</Filter>
    </ClCompile>
    <ClCompile Include="..\third_party\lua-5.4.4\lua\lundump.c">
      <Filter>Third Party\Lua</Filter>
    </ClCompile>
    <ClCompile Include="..\third_party\lua-5.4.4\lua\lutf8lib.c">
      <Filter>Third Party\Lua</Filter>
    </ClCompile>
    <ClCompile Include="..\third_party\lua-5.4.4\lua\lvm.c">
      <Filter>Third Party\Lua</Filter>
    </ClCompile>
    <ClCompile Include="..\third_party\lua-5.4.4\lua\lzio.c">
      <Filter>Third Party\Lua</Filter>
    </ClCompile>
    <ClCompile Include="..\tangerine\errors.cpp">
      <Filter>Tangerine</Filter>
    </ClCompile>
    <ClCompile Include="..\tangerine\c_sdf.cpp">
      <Filter>Tangerine\Runtimes</Filter>
    </ClCompile>
    <ClCompile Include="..\tangerine\lua_env.cpp">
      <Filter>Tangerine\Runtimes</Filter>
    </ClCompile>
    <ClCompile Include="..\tangerine\lua_sdf.cpp">
      <Filter>Tangerine\Runtimes</Filter>
    </ClCompile>
    <ClCompile Include="..\tangerine\racket_env.cpp">
      <Filter>Tangerine\Runtimes</Filter>
    </ClCompile>
    <ClCompile Include="..\tangerine\colors.cpp">
      <Filter>Tangerine</Filter>
    </ClCompile>
    <ClCompile Include="..\tangerine\sdf_evaluator.cpp">
      <Filter>Tangerine</Filter>
    </ClCompile>
    <ClCompile Include="..\tangerine\sdf_model.cpp">
      <Filter>Tangerine</Filter>
    </ClCompile>
    <ClCompile Include="..\tangerine\sdf_rendering.cpp">
      <Filter>Tangerine</Filter>
    </ClCompile>
    <ClCompile Include="..\tangerine\events.cpp">
      <Filter>Tangerine</Filter>
    </ClCompile>
    <ClCompile Include="..\third_party\ImFileDialog\ImFileDialog.cpp">
      <Filter>Third Party\ImFileDialog</Filter>
    </ClCompile>
    <ClCompile Include="..\third_party\stb\stb_vorbis.c">
      <Filter>Third Party\stb</Filter>
    </ClCompile>
    <ClCompile Include="..\third_party\stb\stb.cpp">
      <Filter>Third Party\stb</Filter>
    </ClCompile>
    <ClCompile Include="..\tangerine\lua_vec.cpp">
      <Filter>Tangerine\Runtimes</Filter>
    </ClCompile>
<<<<<<< HEAD
    <ClCompile Include="..\tangerine\sodapop.cpp">
=======
    <ClCompile Include="..\tangerine\installation.cpp">
>>>>>>> 47d46eea
      <Filter>Tangerine</Filter>
    </ClCompile>
  </ItemGroup>
  <ItemGroup>
    <ClInclude Include="..\third_party\glad\glad.h">
      <Filter>Third Party\Glad</Filter>
    </ClInclude>
    <ClInclude Include="..\third_party\glad\khrplatform.h">
      <Filter>Third Party\Glad</Filter>
    </ClInclude>
    <ClInclude Include="..\third_party\glm\glm.hpp">
      <Filter>Third Party\GLM</Filter>
    </ClInclude>
    <ClInclude Include="..\third_party\glad\glad_wgl.h">
      <Filter>Third Party\Glad</Filter>
    </ClInclude>
    <ClInclude Include="..\shaders\defines.h">
      <Filter>Shaders</Filter>
    </ClInclude>
    <ClInclude Include="..\third_party\imgui\backends\imgui_impl_opengl3.h">
      <Filter>Third Party\Dear ImGui</Filter>
    </ClInclude>
    <ClInclude Include="..\third_party\imgui\backends\imgui_impl_opengl3_loader.h">
      <Filter>Third Party\Dear ImGui</Filter>
    </ClInclude>
    <ClInclude Include="..\third_party\imgui\backends\imgui_impl_sdl.h">
      <Filter>Third Party\Dear ImGui</Filter>
    </ClInclude>
    <ClInclude Include="..\tangerine\errors.h">
      <Filter>Tangerine</Filter>
    </ClInclude>
    <ClInclude Include="..\tangerine\gl_boilerplate.h">
      <Filter>Tangerine</Filter>
    </ClInclude>
    <ClInclude Include="..\third_party\imgui\imconfig.h">
      <Filter>Third Party\Dear ImGui</Filter>
    </ClInclude>
    <ClInclude Include="..\third_party\imgui\imgui.h">
      <Filter>Third Party\Dear ImGui</Filter>
    </ClInclude>
    <ClInclude Include="..\third_party\imgui\imgui_internal.h">
      <Filter>Third Party\Dear ImGui</Filter>
    </ClInclude>
    <ClInclude Include="..\third_party\imgui\imstb_rectpack.h">
      <Filter>Third Party\Dear ImGui</Filter>
    </ClInclude>
    <ClInclude Include="..\third_party\imgui\imstb_textedit.h">
      <Filter>Third Party\Dear ImGui</Filter>
    </ClInclude>
    <ClInclude Include="..\third_party\imgui\imstb_truetype.h">
      <Filter>Third Party\Dear ImGui</Filter>
    </ClInclude>
    <ClInclude Include="resource.h" />
    <ClInclude Include="..\tangerine\export.h">
      <Filter>Tangerine</Filter>
    </ClInclude>
    <ClInclude Include="..\tangerine\profiling.h">
      <Filter>Tangerine</Filter>
    </ClInclude>
    <ClInclude Include="..\tangerine\shape_compiler.h">
      <Filter>Tangerine</Filter>
    </ClInclude>
    <ClInclude Include="..\tangerine\gl_async.h">
      <Filter>Tangerine</Filter>
    </ClInclude>
    <ClInclude Include="..\tangerine\extern.h">
      <Filter>Tangerine</Filter>
    </ClInclude>
    <ClInclude Include="..\tangerine\magica.h">
      <Filter>Tangerine</Filter>
    </ClInclude>
    <ClInclude Include="..\third_party\voxwriter\VoxWriter.h">
      <Filter>Third Party\VoxWriter</Filter>
    </ClInclude>
    <ClInclude Include="..\tangerine\threadpool.h">
      <Filter>Tangerine</Filter>
    </ClInclude>
    <ClInclude Include="..\tangerine\gl_debug.h">
      <Filter>Tangerine</Filter>
    </ClInclude>
    <ClInclude Include="..\third_party\lua-5.4.4\lua\lapi.h">
      <Filter>Third Party\Lua</Filter>
    </ClInclude>
    <ClInclude Include="..\third_party\lua-5.4.4\lua\lauxlib.h">
      <Filter>Third Party\Lua</Filter>
    </ClInclude>
    <ClInclude Include="..\third_party\lua-5.4.4\lua\lcode.h">
      <Filter>Third Party\Lua</Filter>
    </ClInclude>
    <ClInclude Include="..\third_party\lua-5.4.4\lua\lctype.h">
      <Filter>Third Party\Lua</Filter>
    </ClInclude>
    <ClInclude Include="..\third_party\lua-5.4.4\lua\ldebug.h">
      <Filter>Third Party\Lua</Filter>
    </ClInclude>
    <ClInclude Include="..\third_party\lua-5.4.4\lua\ldo.h">
      <Filter>Third Party\Lua</Filter>
    </ClInclude>
    <ClInclude Include="..\third_party\lua-5.4.4\lua\lfunc.h">
      <Filter>Third Party\Lua</Filter>
    </ClInclude>
    <ClInclude Include="..\third_party\lua-5.4.4\lua\lgc.h">
      <Filter>Third Party\Lua</Filter>
    </ClInclude>
    <ClInclude Include="..\third_party\lua-5.4.4\lua\ljumptab.h">
      <Filter>Third Party\Lua</Filter>
    </ClInclude>
    <ClInclude Include="..\third_party\lua-5.4.4\lua\llex.h">
      <Filter>Third Party\Lua</Filter>
    </ClInclude>
    <ClInclude Include="..\third_party\lua-5.4.4\lua\llimits.h">
      <Filter>Third Party\Lua</Filter>
    </ClInclude>
    <ClInclude Include="..\third_party\lua-5.4.4\lua\lmem.h">
      <Filter>Third Party\Lua</Filter>
    </ClInclude>
    <ClInclude Include="..\third_party\lua-5.4.4\lua\lobject.h">
      <Filter>Third Party\Lua</Filter>
    </ClInclude>
    <ClInclude Include="..\third_party\lua-5.4.4\lua\lopcodes.h">
      <Filter>Third Party\Lua</Filter>
    </ClInclude>
    <ClInclude Include="..\third_party\lua-5.4.4\lua\lopnames.h">
      <Filter>Third Party\Lua</Filter>
    </ClInclude>
    <ClInclude Include="..\third_party\lua-5.4.4\lua\lparser.h">
      <Filter>Third Party\Lua</Filter>
    </ClInclude>
    <ClInclude Include="..\third_party\lua-5.4.4\lua\lprefix.h">
      <Filter>Third Party\Lua</Filter>
    </ClInclude>
    <ClInclude Include="..\third_party\lua-5.4.4\lua\lstate.h">
      <Filter>Third Party\Lua</Filter>
    </ClInclude>
    <ClInclude Include="..\third_party\lua-5.4.4\lua\lstring.h">
      <Filter>Third Party\Lua</Filter>
    </ClInclude>
    <ClInclude Include="..\third_party\lua-5.4.4\lua\ltable.h">
      <Filter>Third Party\Lua</Filter>
    </ClInclude>
    <ClInclude Include="..\third_party\lua-5.4.4\lua\ltm.h">
      <Filter>Third Party\Lua</Filter>
    </ClInclude>
    <ClInclude Include="..\third_party\lua-5.4.4\lua\lua.h">
      <Filter>Third Party\Lua</Filter>
    </ClInclude>
    <ClInclude Include="..\third_party\lua-5.4.4\lua\luaconf.h">
      <Filter>Third Party\Lua</Filter>
    </ClInclude>
    <ClInclude Include="..\third_party\lua-5.4.4\lua\lualib.h">
      <Filter>Third Party\Lua</Filter>
    </ClInclude>
    <ClInclude Include="..\third_party\lua-5.4.4\lua\lundump.h">
      <Filter>Third Party\Lua</Filter>
    </ClInclude>
    <ClInclude Include="..\third_party\lua-5.4.4\lua\lvm.h">
      <Filter>Third Party\Lua</Filter>
    </ClInclude>
    <ClInclude Include="..\third_party\lua-5.4.4\lua\lzio.h">
      <Filter>Third Party\Lua</Filter>
    </ClInclude>
    <ClInclude Include="..\third_party\lua-5.4.4\lua\lua.hpp">
      <Filter>Third Party\Lua</Filter>
    </ClInclude>
    <ClInclude Include="..\tangerine\embedding.h">
      <Filter>Tangerine\Runtimes</Filter>
    </ClInclude>
    <ClInclude Include="..\tangerine\lua_env.h">
      <Filter>Tangerine\Runtimes</Filter>
    </ClInclude>
    <ClInclude Include="..\tangerine\lua_sdf.h">
      <Filter>Tangerine\Runtimes</Filter>
    </ClInclude>
    <ClInclude Include="..\tangerine\racket_env.h">
      <Filter>Tangerine\Runtimes</Filter>
    </ClInclude>
    <ClInclude Include="..\tangerine\tangerine.h">
      <Filter>Tangerine</Filter>
    </ClInclude>
    <ClInclude Include="..\tangerine\colors.h">
      <Filter>Tangerine</Filter>
    </ClInclude>
    <ClInclude Include="..\tangerine\sdf_evaluator.h">
      <Filter>Tangerine</Filter>
    </ClInclude>
    <ClInclude Include="..\tangerine\sdf_model.h">
      <Filter>Tangerine</Filter>
    </ClInclude>
    <ClInclude Include="..\tangerine\sdf_rendering.h">
      <Filter>Tangerine</Filter>
    </ClInclude>
    <ClInclude Include="..\tangerine\events.h">
      <Filter>Tangerine</Filter>
    </ClInclude>
    <ClInclude Include="..\tangerine\glm_common.h">
      <Filter>Tangerine</Filter>
    </ClInclude>
    <ClInclude Include="..\third_party\ImFileDialog\ImFileDialog.h">
      <Filter>Third Party\ImFileDialog</Filter>
    </ClInclude>
    <ClInclude Include="..\third_party\stb\stb_c_lexer.h">
      <Filter>Third Party\stb</Filter>
    </ClInclude>
    <ClInclude Include="..\third_party\stb\stb_connected_components.h">
      <Filter>Third Party\stb</Filter>
    </ClInclude>
    <ClInclude Include="..\third_party\stb\stb_divide.h">
      <Filter>Third Party\stb</Filter>
    </ClInclude>
    <ClInclude Include="..\third_party\stb\stb_ds.h">
      <Filter>Third Party\stb</Filter>
    </ClInclude>
    <ClInclude Include="..\third_party\stb\stb_dxt.h">
      <Filter>Third Party\stb</Filter>
    </ClInclude>
    <ClInclude Include="..\third_party\stb\stb_easy_font.h">
      <Filter>Third Party\stb</Filter>
    </ClInclude>
    <ClInclude Include="..\third_party\stb\stb_herringbone_wang_tile.h">
      <Filter>Third Party\stb</Filter>
    </ClInclude>
    <ClInclude Include="..\third_party\stb\stb_hexwave.h">
      <Filter>Third Party\stb</Filter>
    </ClInclude>
    <ClInclude Include="..\third_party\stb\stb_image.h">
      <Filter>Third Party\stb</Filter>
    </ClInclude>
    <ClInclude Include="..\third_party\stb\stb_image_resize.h">
      <Filter>Third Party\stb</Filter>
    </ClInclude>
    <ClInclude Include="..\third_party\stb\stb_image_write.h">
      <Filter>Third Party\stb</Filter>
    </ClInclude>
    <ClInclude Include="..\third_party\stb\stb_include.h">
      <Filter>Third Party\stb</Filter>
    </ClInclude>
    <ClInclude Include="..\third_party\stb\stb_leakcheck.h">
      <Filter>Third Party\stb</Filter>
    </ClInclude>
    <ClInclude Include="..\third_party\stb\stb_perlin.h">
      <Filter>Third Party\stb</Filter>
    </ClInclude>
    <ClInclude Include="..\third_party\stb\stb_rect_pack.h">
      <Filter>Third Party\stb</Filter>
    </ClInclude>
    <ClInclude Include="..\third_party\stb\stb_sprintf.h">
      <Filter>Third Party\stb</Filter>
    </ClInclude>
    <ClInclude Include="..\third_party\stb\stb_textedit.h">
      <Filter>Third Party\stb</Filter>
    </ClInclude>
    <ClInclude Include="..\third_party\stb\stb_tilemap_editor.h">
      <Filter>Third Party\stb</Filter>
    </ClInclude>
    <ClInclude Include="..\third_party\stb\stb_truetype.h">
      <Filter>Third Party\stb</Filter>
    </ClInclude>
    <ClInclude Include="..\third_party\stb\stb_voxel_render.h">
      <Filter>Third Party\stb</Filter>
    </ClInclude>
    <ClInclude Include="..\tangerine\lua_vec.h">
      <Filter>Tangerine\Runtimes</Filter>
    </ClInclude>
<<<<<<< HEAD
    <ClInclude Include="..\third_party\psmove\include\psmove.h">
      <Filter>Third Party\psmove</Filter>
    </ClInclude>
    <ClInclude Include="..\third_party\psmove\include\psmove_config.h">
      <Filter>Third Party\psmove</Filter>
    </ClInclude>
    <ClInclude Include="..\third_party\psmove\include\psmove_fusion.h">
      <Filter>Third Party\psmove</Filter>
    </ClInclude>
    <ClInclude Include="..\third_party\psmove\include\psmove_tracker.h">
      <Filter>Third Party\psmove</Filter>
    </ClInclude>
    <ClInclude Include="..\third_party\psmove\include\psmoveapi.h">
      <Filter>Third Party\psmove</Filter>
    </ClInclude>
    <ClInclude Include="..\tangerine\sodapop.h">
=======
    <ClInclude Include="..\tangerine\installation.h">
>>>>>>> 47d46eea
      <Filter>Tangerine</Filter>
    </ClInclude>
  </ItemGroup>
  <ItemGroup>
    <None Include="..\shaders\math.glsl">
      <Filter>Shaders</Filter>
    </None>
    <None Include="..\shaders\outliner.fs.glsl">
      <Filter>Shaders</Filter>
    </None>
    <None Include="..\shaders\splat.vs.glsl">
      <Filter>Shaders</Filter>
    </None>
    <None Include="..\shaders\tile_heap.glsl">
      <Filter>Shaders</Filter>
    </None>
    <None Include="..\shaders\noise.fs.glsl">
      <Filter>Shaders</Filter>
    </None>
    <None Include="..\regen.bat">
      <Filter>Racket Stuff</Filter>
    </None>
    <None Include="..\shaders\bg.fs.glsl">
      <Filter>Shaders</Filter>
    </None>
    <None Include="..\shaders\cluster_draw.fs.glsl">
      <Filter>Shaders</Filter>
    </None>
    <None Include="..\shaders\cluster_draw.vs.glsl">
      <Filter>Shaders</Filter>
    </None>
    <None Include="..\shaders\gather_depth.cs.glsl">
      <Filter>Shaders</Filter>
    </None>
    <None Include="..\shaders\resolve.fs.glsl">
      <Filter>Shaders</Filter>
    </None>
    <None Include="..\materials\red.glsl">
      <Filter>Materials</Filter>
    </None>
    <None Include="..\materials\black.glsl">
      <Filter>Materials</Filter>
    </None>
    <None Include="..\materials\blue.glsl">
      <Filter>Materials</Filter>
    </None>
    <None Include="..\materials\green.glsl">
      <Filter>Materials</Filter>
    </None>
    <None Include="..\materials\white.glsl">
      <Filter>Materials</Filter>
    </None>
    <None Include="..\materials\gray.glsl">
      <Filter>Materials</Filter>
    </None>
    <None Include="..\third_party\racket\lib\libracketcs_da32rk.def">
      <Filter>Racket Stuff</Filter>
    </None>
    <None Include="packages.config" />
    <None Include="..\shaders\interpreter.glsl">
      <Filter>Shaders</Filter>
    </None>
    <None Include="..\third_party\licenses.inl">
      <Filter>Third Party</Filter>
    </None>
    <None Include="..\shaders\octree_debug.fs.glsl">
      <Filter>Shaders</Filter>
    </None>
    <None Include="..\shaders\sodapop\yolo.fs.glsl">
      <Filter>Shaders\sodapop</Filter>
    </None>
    <None Include="..\shaders\sodapop\yolo.vs.glsl">
      <Filter>Shaders\sodapop</Filter>
    </None>
  </ItemGroup>
  <ItemGroup>
    <ResourceCompile Include="tangerine.rc" />
  </ItemGroup>
  <ItemGroup>
    <Image Include="..\tangerine.ico" />
  </ItemGroup>
</Project><|MERGE_RESOLUTION|>--- conflicted
+++ resolved
@@ -249,11 +249,10 @@
     <ClCompile Include="..\tangerine\lua_vec.cpp">
       <Filter>Tangerine\Runtimes</Filter>
     </ClCompile>
-<<<<<<< HEAD
+    <ClCompile Include="..\tangerine\installation.cpp">
+      <Filter>Tangerine</Filter>
+    </ClCompile>
     <ClCompile Include="..\tangerine\sodapop.cpp">
-=======
-    <ClCompile Include="..\tangerine\installation.cpp">
->>>>>>> 47d46eea
       <Filter>Tangerine</Filter>
     </ClCompile>
   </ItemGroup>
@@ -517,7 +516,9 @@
     <ClInclude Include="..\tangerine\lua_vec.h">
       <Filter>Tangerine\Runtimes</Filter>
     </ClInclude>
-<<<<<<< HEAD
+    <ClInclude Include="..\tangerine\installation.h">
+      <Filter>Tangerine</Filter>
+    </ClInclude>
     <ClInclude Include="..\third_party\psmove\include\psmove.h">
       <Filter>Third Party\psmove</Filter>
     </ClInclude>
@@ -534,9 +535,6 @@
       <Filter>Third Party\psmove</Filter>
     </ClInclude>
     <ClInclude Include="..\tangerine\sodapop.h">
-=======
-    <ClInclude Include="..\tangerine\installation.h">
->>>>>>> 47d46eea
       <Filter>Tangerine</Filter>
     </ClInclude>
   </ItemGroup>
