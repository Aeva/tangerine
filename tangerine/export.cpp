--- conflicted
+++ resolved
@@ -23,10 +23,7 @@
 #include <mutex>
 #include <thread>
 #include <string>
-<<<<<<< HEAD
-=======
 #ifndef MINIMAL_DLL
->>>>>>> cfce76c5
 #if _WIN64
 #include <shobjidl.h>
 #endif
